<<<<<<< HEAD
"""Utility functions for sending emails."""
from django.conf import settings
from django.contrib.sites.models import Site
from django.core.mail import EmailMessage, EmailMultiAlternatives
from django.template import RequestContext
from django.template.loader import render_to_string
from django.utils.encoding import force_text
=======
"""Kept for backwards compatibility. Please add everything to the path below."""
import warnings
>>>>>>> 5d6eb509

from .utils.email import *  # NOQA

<<<<<<< HEAD
from .utils import html_to_plain_text


def send_email(request, extra_context, subject_template, body_template,
               from_email, recipients, priority="medium"):
    """
    Sends an email based on templates for subject and body.

    :param request: The current request instance.
    :param extra_context: A dictionary of items that should be added to the
        templates' contexts.
    :param subject_template: A string representing the path to the template of
        of the email's subject.
    :param body_template: A string representing the path to the template of
        the email's body.
    :param from_email: String that represents the sender of the email.
    :param recipients: A list of tuples of recipients. The tuples are similar
        to the ADMINS setting.

    """
    if request:
        context = RequestContext(request, extra_context)
    else:
        context = extra_context
    if request and request.get_host():
        context.update({'domain': '{}://{}'.format(
            'https' if request.is_secure() else 'http', request.get_host())})
    else:
        context.update({'domain': Site.objects.get_current().domain})
    subject = render_to_string(subject_template, context)
    subject = ''.join(subject.splitlines())
    message_html = render_to_string(body_template, context)
    message_plaintext = html_to_plain_text(message_html)
    if settings.EMAIL_BACKEND == 'mailer.backend.DbBackend':
        mailer.send_html_mail(subject, message_plaintext, message_html,
                              from_email, recipients, priority=priority)
    else:
        subject = force_text(subject)
        message = force_text(message_plaintext)

        email = EmailMessage(
            subject=subject,
            body=message,
            from_email=from_email,
            to=recipients,
            bcc=None,
            attachments=None,
            headers=None,
        )
        email = EmailMultiAlternatives(
            email.subject, email.body, email.from_email, email.to,
            headers=None)
        email.attach_alternative(message_html, "text/html")
        email.send()
=======
warnings.warn('Please import from django_libs.utils.email instead.',
              DeprecationWarning)
>>>>>>> 5d6eb509
<|MERGE_RESOLUTION|>--- conflicted
+++ resolved
@@ -1,74 +1,6 @@
-<<<<<<< HEAD
-"""Utility functions for sending emails."""
-from django.conf import settings
-from django.contrib.sites.models import Site
-from django.core.mail import EmailMessage, EmailMultiAlternatives
-from django.template import RequestContext
-from django.template.loader import render_to_string
-from django.utils.encoding import force_text
-=======
 """Kept for backwards compatibility. Please add everything to the path below."""
 import warnings
->>>>>>> 5d6eb509
-
 from .utils.email import *  # NOQA
 
-<<<<<<< HEAD
-from .utils import html_to_plain_text
-
-
-def send_email(request, extra_context, subject_template, body_template,
-               from_email, recipients, priority="medium"):
-    """
-    Sends an email based on templates for subject and body.
-
-    :param request: The current request instance.
-    :param extra_context: A dictionary of items that should be added to the
-        templates' contexts.
-    :param subject_template: A string representing the path to the template of
-        of the email's subject.
-    :param body_template: A string representing the path to the template of
-        the email's body.
-    :param from_email: String that represents the sender of the email.
-    :param recipients: A list of tuples of recipients. The tuples are similar
-        to the ADMINS setting.
-
-    """
-    if request:
-        context = RequestContext(request, extra_context)
-    else:
-        context = extra_context
-    if request and request.get_host():
-        context.update({'domain': '{}://{}'.format(
-            'https' if request.is_secure() else 'http', request.get_host())})
-    else:
-        context.update({'domain': Site.objects.get_current().domain})
-    subject = render_to_string(subject_template, context)
-    subject = ''.join(subject.splitlines())
-    message_html = render_to_string(body_template, context)
-    message_plaintext = html_to_plain_text(message_html)
-    if settings.EMAIL_BACKEND == 'mailer.backend.DbBackend':
-        mailer.send_html_mail(subject, message_plaintext, message_html,
-                              from_email, recipients, priority=priority)
-    else:
-        subject = force_text(subject)
-        message = force_text(message_plaintext)
-
-        email = EmailMessage(
-            subject=subject,
-            body=message,
-            from_email=from_email,
-            to=recipients,
-            bcc=None,
-            attachments=None,
-            headers=None,
-        )
-        email = EmailMultiAlternatives(
-            email.subject, email.body, email.from_email, email.to,
-            headers=None)
-        email.attach_alternative(message_html, "text/html")
-        email.send()
-=======
 warnings.warn('Please import from django_libs.utils.email instead.',
-              DeprecationWarning)
->>>>>>> 5d6eb509
+              DeprecationWarning)