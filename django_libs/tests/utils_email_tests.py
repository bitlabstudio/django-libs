"""Tests for the email utils of ``django_libs``."""
from django.contrib.sites.models import Site
from django.core import mail
from django.test import TestCase

from mailer.models import Message
from mock import Mock

<<<<<<< HEAD
from .factories import SiteFactory
from ..utils_email import send_email
=======
from ..utils.email import send_email
>>>>>>> 5d6eb509


class SendEmailTestCase(TestCase):
    """Tests for the ``send_email`` function."""
    longMessage = True

    def test_send_email(self):
        SiteFactory()
        request = Mock()
        request.is_secure = Mock(return_value=True)
        request.get_host = Mock(return_value='example.com')
        send_email(request, {}, 'subject.html', 'html_email.html',
                   'info@example.com', ['recipient@example.com'])
        self.assertEqual(len(mail.outbox), 1, msg=(
            'An email should\'ve been sent'))
        send_email(None, {}, 'subject.html', 'html_email.html',
                   'info@example.com', ['recipient@example.com'])
        self.assertEqual(len(mail.outbox), 2, msg=(
            'An email should\'ve been sent'))

        with self.settings(EMAIL_BACKEND='mailer.backend.DbBackend'):
            send_email(None, {}, 'subject.html', 'html_email.html',
                       'info@example.com', ['recipient@example.com'])
            self.assertEqual(Message.objects.count(), 1, msg=(
                'An email should\'ve been sent'))<|MERGE_RESOLUTION|>--- conflicted
+++ resolved
@@ -1,17 +1,12 @@
 """Tests for the email utils of ``django_libs``."""
-from django.contrib.sites.models import Site
 from django.core import mail
 from django.test import TestCase
 
 from mailer.models import Message
 from mock import Mock
 
-<<<<<<< HEAD
 from .factories import SiteFactory
-from ..utils_email import send_email
-=======
 from ..utils.email import send_email
->>>>>>> 5d6eb509
 
 
 class SendEmailTestCase(TestCase):
